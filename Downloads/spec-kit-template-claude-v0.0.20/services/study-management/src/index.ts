--- conflicted
+++ resolved
@@ -1,4 +1,3 @@
-<<<<<<< HEAD
 import dotenv from 'dotenv';
 import { createLogger } from '@research-study/shared';
 import { createApp } from './app';
@@ -45,33 +44,4 @@
   });
 });
 
-export default app;
-=======
-import express from 'express';
-import cors from 'cors';
-import helmet from 'helmet';
-import dotenv from 'dotenv';
-import { createLogger } from '@research-study/shared';
-
-dotenv.config();
-
-const app = express();
-const logger = createLogger('study-management');
-const PORT = process.env.PORT || 3001;
-
-app.use(helmet());
-app.use(cors());
-app.use(express.json());
-
-app.get('/health', (_req, res) => {
-  res.json({
-    status: 'healthy',
-    service: 'study-management',
-    timestamp: new Date().toISOString(),
-  });
-});
-
-app.listen(PORT, () => {
-  logger.info(`Study Management Service running on port ${PORT}`);
-});
->>>>>>> 56c7dae7
+export default app;